--- conflicted
+++ resolved
@@ -5,11 +5,7 @@
 
 setuptools.setup(
     name="highlight_text",
-<<<<<<< HEAD
-    version="0.1",
-=======
     version="0.2",
->>>>>>> 32306093
     author="znstrider",
     author_email="mindfulstrider@gmail.com",
     description="matplotlib functions to plot text with color highlighted substrings",
